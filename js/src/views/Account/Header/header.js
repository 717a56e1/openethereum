// Copyright 2015, 2016 Parity Technologies (UK) Ltd.
// This file is part of Parity.

// Parity is free software: you can redistribute it and/or modify
// it under the terms of the GNU General Public License as published by
// the Free Software Foundation, either version 3 of the License, or
// (at your option) any later version.

// Parity is distributed in the hope that it will be useful,
// but WITHOUT ANY WARRANTY; without even the implied warranty of
// MERCHANTABILITY or FITNESS FOR A PARTICULAR PURPOSE.  See the
// GNU General Public License for more details.

// You should have received a copy of the GNU General Public License
// along with Parity.  If not, see <http://www.gnu.org/licenses/>.

import React, { Component, PropTypes } from 'react';

import { Balance, Container, ContainerTitle, IdentityIcon, IdentityName, Tags } from '~/ui';
import CopyToClipboard from '~/ui/CopyToClipboard';
import Certifications from '~/ui/Certifications';

import styles from './header.css';

export default class Header extends Component {
  static propTypes = {
    account: PropTypes.object,
    balance: PropTypes.object,
    className: PropTypes.string,
    children: PropTypes.node,
    isContract: PropTypes.bool,
    hideName: PropTypes.bool
  };

  static defaultProps = {
    className: '',
    children: null,
    isContract: false,
    hideName: false
  };

  render () {
<<<<<<< HEAD
    const { account, balance, className, children } = this.props;
=======
    const { api } = this.context;
    const { account, balance, className, children, hideName } = this.props;
>>>>>>> 1db46473
    const { address, meta, uuid } = account;

    if (!account) {
      return null;
    }

    const uuidText = !uuid
      ? null
      : <div className={ styles.uuidline }>uuid: { uuid }</div>;

    return (
      <div className={ className }>
        <Container>
          <IdentityIcon
            address={ address } />
          <div className={ styles.floatleft }>
            { this.renderName(address) }

            <div className={ [ hideName ? styles.bigaddress : '', styles.addressline ].join(' ') }>
              <CopyToClipboard data={ address } />
              <div className={ styles.address }>{ address }</div>
            </div>

            { uuidText }
            <div className={ styles.infoline }>
              { meta.description }
            </div>
            { this.renderTxCount() }
          </div>

          <div className={ styles.tags }>
            <Tags tags={ meta.tags } />
          </div>
          <div className={ styles.balances }>
            <Balance
              account={ account }
              balance={ balance } />
            <Certifications
              account={ account.address }
            />
          </div>
          { children }
        </Container>
      </div>
    );
  }

  renderName (address) {
    const { hideName } = this.props;

    if (hideName) {
      return null;
    }

    return (
      <ContainerTitle title={ <IdentityName address={ address } unknown /> } />
    );
  }

  renderTxCount () {
    const { balance, isContract } = this.props;

    if (!balance || isContract) {
      return null;
    }

    const { txCount } = balance;

    if (!txCount) {
      return null;
    }

    return (
      <div className={ styles.infoline }>
        { txCount.toFormat() } outgoing transactions
      </div>
    );
  }
}<|MERGE_RESOLUTION|>--- conflicted
+++ resolved
@@ -40,12 +40,7 @@
   };
 
   render () {
-<<<<<<< HEAD
-    const { account, balance, className, children } = this.props;
-=======
-    const { api } = this.context;
     const { account, balance, className, children, hideName } = this.props;
->>>>>>> 1db46473
     const { address, meta, uuid } = account;
 
     if (!account) {
