--- conflicted
+++ resolved
@@ -40,11 +40,7 @@
 
 fn sync_provider() -> Arc<TestSyncProvider> {
 	Arc::new(TestSyncProvider::new(Config {
-<<<<<<< HEAD
-		network_version: 65,
-=======
 		network_id: U256::from(3),
->>>>>>> af14c68a
 		num_peers: 120,
 	}))
 }
